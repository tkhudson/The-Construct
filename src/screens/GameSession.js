--- conflicted
+++ resolved
@@ -10,7 +10,7 @@
   ImageBackground,
   TouchableOpacity,
 } from "react-native";
-
+import { rollD20 } from "../utils/diceRoller";
 import { queryAI } from "../utils/aiService";
 import { useTheme } from "../theme/ThemeProvider";
 import {
@@ -18,8 +18,6 @@
   loadSessionLog,
   clearSessionLog,
 } from "../utils/sessionLog";
-import sessionState from "../utils/sessionState";
-import sessionTimer from "../utils/timer/sessionTimer";
 import MapGrid from "../components/MapGrid";
 import MapPanel from "../components/panels/MapPanel";
 import DiceRollerPanel from "../components/panels/DiceRollerPanel";
@@ -71,39 +69,11 @@
     // { id: "1", name: "Short Sword", type: "Weapon", description: "A basic sword.", quantity: 1 }
   ]);
 
-<<<<<<< HEAD
-<<<<<<< HEAD
-  // Session configuration
-  const config = route.params?.config || {};
-  const sessionMinutes = config.sessionTime || 30;
-
-  // Timer state
-  const [timeRemaining, setTimeRemaining] = useState(sessionMinutes * 60);
-  const [isRunning, setIsRunning] = useState(false);
-  const [timerId, setTimerId] = useState(null);
-=======
   // Session config
   const config = route.params?.config || {};
->>>>>>> f7db3fef9a0db943215555251a0189c8e91ec042
-=======
-  // Session timer state
-  const config = route.params?.config || {};
-  const sessionMinutes = config.sessionTime || 30;
-  const [secondsLeft, setSecondsLeft] = useState(sessionMinutes * 60);
-  const [timerActive, setTimerActive] = useState(true);
-  const [timerInterval, setTimerInterval] = useState(null);
-  const [timerPacingStage, setTimerPacingStage] = useState(0); // 0: none, 1: 50%, 2: 80%, 3: 95%, 4: ended
->>>>>>> 301e1191
 
   // Load session log on mount (or use initial config/character)
   React.useEffect(() => {
-    // Reset timer state when starting a new session
-    if (!route.params?.continueSession) {
-      setSecondsLeft(totalSeconds);
-      setTimerActive(true);
-      setTimerPacingStage(0);
-    }
-
     async function loadSession() {
       // If continuing, load session log
       if (route.params?.continueSession) {
@@ -130,100 +100,6 @@
     // eslint-disable-next-line
   }, []);
 
-<<<<<<< HEAD
-<<<<<<< HEAD
-  // Initialize and start timer
-  React.useEffect(() => {
-    const initTimer = async () => {
-      // Clear any previous session state
-      await sessionState.clearAllSessionState();
-
-      // Initialize new session
-      await sessionState.initializeSessionState(config);
-
-      // Reset timer state
-      setTimeRemaining(sessionMinutes * 60);
-      setIsRunning(true);
-
-    const timer = setInterval(() => {
-      setTimeRemaining(prev => {
-        if (prev <= 0) {
-          clearInterval(timer);
-          setIsRunning(false);
-          setMessages(prev => [...prev, {
-            id: `${prev.length + 1}`,
-            text: "⏰ Session time has ended! The DM will provide a final wrap-up.",
-            isDM: true
-          }]);
-          return 0;
-        }
-
-        // Check for milestone notifications
-        if (prev === Math.floor(sessionMinutes * 30)) { // 50% time remaining
-          setMessages(prev => [...prev, {
-            id: `${prev.length + 1}`,
-            text: "Half your session time has passed. Consider moving the story forward!",
-            isDM: true
-          }]);
-        }
-
-        return prev - 1;
-      });
-    }, 1000);
-
-    setTimerId(timer);
-
-    // Cleanup on unmount
-    };
-
-    initTimer();
-
-    return () => {
-      if (timerId) {
-        clearInterval(timerId);
-        setTimerId(null);
-      }
-      setTimeRemaining(0);
-      setIsRunning(false);
-      sessionState.endSession();
-    };
-  }, [sessionMinutes, config]);
-    // eslint-disable-next-line
-  }, []);
-
-=======
->>>>>>> f7db3fef9a0db943215555251a0189c8e91ec042
-=======
-  // Session timer effect
-  React.useEffect(() => {
-    if (!timerActive || sessionLoaded === false) return;
-    if (timerInterval) return; // already running
-
-    const interval = setInterval(() => {
-      setSecondsLeft((prev) => {
-        if (prev <= 1) {
-          clearInterval(interval);
-          setTimerActive(false);
-          return 0;
-        }
-        return prev - 1;
-      });
-    }, 1000);
-    setTimerInterval(interval);
-
-    return () => clearInterval(interval);
-    // eslint-disable-next-line
-  }, [timerActive, sessionLoaded]);
-
-  // Cleanup timer on unmount
-  React.useEffect(() => {
-    return () => {
-      if (timerInterval) clearInterval(timerInterval);
-    };
-    // eslint-disable-next-line
-  }, []);
-
->>>>>>> 301e1191
   // Save session log after each message change
   React.useEffect(() => {
     async function saveLog() {
@@ -243,60 +119,6 @@
   }, [messages, tokens, sessionLoaded]);
 
   // Pacing logic: reminders at 50%, 80%, 95%, and auto-end at 0
-  React.useEffect(() => {
-    if (!timerActive || sessionLoaded === false) return;
-    const thresholds = [
-      {
-        percent: 0.5,
-        stage: 1,
-        message:
-          "Half your session time has passed. Consider moving the story forward!",
-      },
-      {
-        percent: 0.8,
-        stage: 2,
-        message:
-          "Only 20% of your session remains. Prepare for a climax or resolution soon!",
-      },
-      {
-        percent: 0.95,
-        stage: 3,
-        message: "Time is almost up! The adventure is reaching its end.",
-      },
-    ];
-    const totalSeconds = sessionMinutes * 60;
-    for (const t of thresholds) {
-      if (
-        secondsLeft <= Math.floor(totalSeconds * (1 - t.percent)) &&
-        timerPacingStage < t.stage
-      ) {
-        setMessages((prev) => [
-          ...prev,
-          {
-            id: `${prev.length + 1}`,
-            text: `⏰ [AI]: ${t.message}`,
-            isDM: true,
-          },
-        ]);
-        setTimerPacingStage(t.stage);
-        break;
-      }
-    }
-    // Auto-end session with wrap-up
-    if (secondsLeft === 0 && timerPacingStage < 4) {
-      setMessages((prev) => [
-        ...prev,
-        {
-          id: `${prev.length + 1}`,
-          text: "⏰ [AI]: Time is up! The session concludes here. The DM will provide a narrative wrap-up and rewards. Thank you for playing!",
-          isDM: true,
-        },
-      ]);
-      setTimerPacingStage(4);
-      setTimerActive(false);
-    }
-    // eslint-disable-next-line
-  }, [secondsLeft, timerActive, sessionLoaded]);
 
   const handleSubmit = async () => {
     if (!inputText.trim()) return;
@@ -304,12 +126,6 @@
     // Use config/character from route.params (for session log consistency)
     const config = route.params?.config || {};
     const character = route.params?.character || {};
-
-    // Get last message to check if it was a dice roll
-    const lastMessage = messages[messages.length - 1];
-    if (lastMessage && lastMessage.isDiceRoll) {
-      return; // Don't process AI response for dice rolls
-    }
 
     // Add player message
     const newMessages = [
@@ -387,15 +203,9 @@
   const handleRollD20 = (modifier = 0) => {
     const roll = rollD20(modifier);
     const rollMessage = `Dice Roll (d20 + ${modifier}): ${roll}`;
-    // Create new message with isDiceRoll flag to prevent AI response
     setMessages([
       ...messages,
-      {
-        id: `${messages.length + 1}`,
-        text: rollMessage,
-        isDM: false,
-        isDiceRoll: true,
-      },
+      { id: `${messages.length + 1}`, text: rollMessage, isDM: false },
     ]);
   };
 
@@ -445,28 +255,6 @@
       keyboardVerticalOffset={80}
     >
       {backgroundElement}
-<<<<<<< HEAD
-<<<<<<< HEAD
-      {/* Session Timer UI */}
-      <View style={styles.timerContainer}>
-        <Text style={[styles.timerText, { color: theme.accent }]}>
-          ⏳ Time Left: {String(Math.floor(timeRemaining / 60)).padStart(2, '0')}:{String(timeRemaining % 60).padStart(2, '0')}
-        </Text>
-      </View>
-=======
->>>>>>> f7db3fef9a0db943215555251a0189c8e91ec042
-=======
-      {/* Session Timer UI */}
-      <View style={styles.timerContainer}>
-        <Text style={[styles.timerText, { color: theme.accent }]}>
-          ⏳ Time Left:{" "}
-          {Math.floor(secondsLeft / 60)
-            .toString()
-            .padStart(2, "0")}
-          :{(secondsLeft % 60).toString().padStart(2, "0")}
-        </Text>
-      </View>
->>>>>>> 301e1191
       {/* MapPanel pop-out */}
       <MapPanel
         visible={mapPanelVisible}
@@ -859,6 +647,14 @@
             Submit
           </Text>
         </TouchableOpacity>
+        <TouchableOpacity
+          style={[styles.button, { backgroundColor: theme.button }]}
+          onPress={() => handleRollD20(0)}
+        >
+          <Text style={[styles.buttonText, { color: theme.buttonText }]}>
+            Roll d20
+          </Text>
+        </TouchableOpacity>
       </View>
     </KeyboardAvoidingView>
   );
@@ -926,17 +722,6 @@
     fontSize: 16,
     fontWeight: "bold",
     letterSpacing: 0.5,
-  },
-  timerContainer: {
-    alignItems: "center",
-    marginTop: 10,
-    marginBottom: 0,
-  },
-  timerText: {
-    fontSize: 18,
-    fontWeight: "bold",
-    letterSpacing: 1,
-    padding: 6,
   },
   tokenPromptOverlay: {
     position: "absolute",
